from hashlib import sha256
from itertools import islice
from logging import getLogger
from urllib.parse import urlparse

import boto3
import requests

logger = getLogger(__name__)


def generate_enum_code_from_queryset(model_queryset):
    """Generate the Enum code for a given constant model queryset.

    Paste the generated text into the constants file.
    """
    for q in model_queryset:
        var_name = q.name.replace(' ', '_').lower()
        return f"{var_name} = Constant('{q.name}', '{q.id}')"


def stream_to_file_pointer(url, fp):
    """Efficiently stream given url to given file pointer."""
    response = requests.get(url, stream=True)
    for chunk in response.iter_content(chunk_size=4096):
        fp.write(chunk)


def string_to_bytes(obj):
    """Cast string to bytes."""
    if type(obj) is str:
        return bytes(obj, 'utf-8')
    return obj


def generate_signature(path, body, salt):
    """Generate the signature to be passed into the header."""
    # make sure it's a path
    url_object = urlparse(path)
    message = string_to_bytes(url_object.path) + string_to_bytes(body) + string_to_bytes(salt)
    return sha256(message).hexdigest()


<<<<<<< HEAD
def slice_iterable_into_chunks(iterable, size):
    """Collect data into fixed-length chunks or blocks.

    https://docs.python.org/3/library/itertools.html#itertools-recipes
    """
    args = [iter(iterable)] * size
    return zip_longest(*args, fillvalue=None)


def get_s3_client():
    """Get S3 client singleton."""
    s3 = getattr(get_s3_client, 's3_instance', None)
    if not s3:
        get_s3_client.s3_instance = s3 = boto3.client('s3')

    return s3


def sign_s3_url(bucket_name, path, method='get_object', expires=3600):
    """Sign s3 url using global config, and given expiry in seconds."""
    return get_s3_client().generate_presigned_url(
        ClientMethod=method,
        Params={
            'Bucket': bucket_name,
            'Key': path,
        },
        ExpiresIn=expires,
    )
=======
def slice_iterable_into_chunks(iterable, batch_size, obj_creator):
    """Collect data into fixed-length chunks or blocks."""
    iterator = iter(iterable)
    while True:
        batch_iter = islice(iterator, batch_size)
        objects = [obj_creator(row) for row in batch_iter]
        if not objects:
            break
        yield objects
>>>>>>> e3e97b56
<|MERGE_RESOLUTION|>--- conflicted
+++ resolved
@@ -41,14 +41,15 @@
     return sha256(message).hexdigest()
 
 
-<<<<<<< HEAD
-def slice_iterable_into_chunks(iterable, size):
-    """Collect data into fixed-length chunks or blocks.
-
-    https://docs.python.org/3/library/itertools.html#itertools-recipes
-    """
-    args = [iter(iterable)] * size
-    return zip_longest(*args, fillvalue=None)
+def slice_iterable_into_chunks(iterable, batch_size, obj_creator):
+    """Collect data into fixed-length chunks or blocks."""
+    iterator = iter(iterable)
+    while True:
+        batch_iter = islice(iterator, batch_size)
+        objects = [obj_creator(row) for row in batch_iter]
+        if not objects:
+            break
+        yield objects
 
 
 def get_s3_client():
@@ -69,15 +70,4 @@
             'Key': path,
         },
         ExpiresIn=expires,
-    )
-=======
-def slice_iterable_into_chunks(iterable, batch_size, obj_creator):
-    """Collect data into fixed-length chunks or blocks."""
-    iterator = iter(iterable)
-    while True:
-        batch_iter = islice(iterator, batch_size)
-        objects = [obj_creator(row) for row in batch_iter]
-        if not objects:
-            break
-        yield objects
->>>>>>> e3e97b56
+    )