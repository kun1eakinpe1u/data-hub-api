--- conflicted
+++ resolved
@@ -43,32 +43,7 @@
     lookup_field = 'company_number'
 
 
-<<<<<<< HEAD
-class ContactViewSetV1(ArchivableViewSetMixin, CoreViewSetV1):
-    """Contact ViewSet."""
-
-    read_serializer_class = ContactSerializerV1Read
-    write_serializer_class = ContactSerializerV1Write
-    queryset = Contact.objects.select_related(
-        'title',
-        'company',
-        'address_country',
-    ).prefetch_related(
-        'interactions'
-    )
-
-    def get_additional_data(self, create):
-        """Set advisor to the user on model instance creation."""
-        data = {}
-        if create:
-            data['adviser'] = self.request.user
-        return data
-
-
-class ContactViewSetV3(ArchivableViewSetMixin, CoreViewSetV3):
-=======
 class ContactViewSet(ArchivableViewSetMixin, CoreViewSetV3):
->>>>>>> a8928694
     """Contact ViewSet v3."""
 
     read_serializer_class = ContactSerializer
