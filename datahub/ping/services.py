from django.db import DatabaseError
from rest_framework import status

from datahub.company.models import Company
from datahub.korben.connector import KorbenConnector


class CheckDatabase:
    """Check the database is up and running."""

    name = 'database'

    def check(self):
        """Perform the check."""
        try:
            Company.objects.all().count()
            return True, ''
        except DatabaseError as e:
            return False, e


<<<<<<< HEAD
class CheckElasticsearch:
    """Check Elastic Search is up and running."""

    name = 'elasticsearch'

    def check(self):
        """Perform the check."""
        try:
            connector = ESConnector()
            connector.ping()
            return True, ''
        except ElasticsearchException as e:
            return False, e


services_to_check = (CheckDatabase, CheckElasticsearch)
=======
class CheckKorben:
    """Get status from Korben."""

    name = 'korben'

    def check(self):
        """Get status from Korben."""
        connector = KorbenConnector()
        response = connector.ping()
        if response and response.status_code == status.HTTP_200_OK:
            return True, ''
        else:
            return False, response.content if response else 'Unknown error'


services_to_check = (CheckDatabase, CheckKorben)
>>>>>>> 550a329b
<|MERGE_RESOLUTION|>--- conflicted
+++ resolved
@@ -18,39 +18,4 @@
         except DatabaseError as e:
             return False, e
 
-
-<<<<<<< HEAD
-class CheckElasticsearch:
-    """Check Elastic Search is up and running."""
-
-    name = 'elasticsearch'
-
-    def check(self):
-        """Perform the check."""
-        try:
-            connector = ESConnector()
-            connector.ping()
-            return True, ''
-        except ElasticsearchException as e:
-            return False, e
-
-
-services_to_check = (CheckDatabase, CheckElasticsearch)
-=======
-class CheckKorben:
-    """Get status from Korben."""
-
-    name = 'korben'
-
-    def check(self):
-        """Get status from Korben."""
-        connector = KorbenConnector()
-        response = connector.ping()
-        if response and response.status_code == status.HTTP_200_OK:
-            return True, ''
-        else:
-            return False, response.content if response else 'Unknown error'
-
-
-services_to_check = (CheckDatabase, CheckKorben)
->>>>>>> 550a329b
+services_to_check = (CheckDatabase, )