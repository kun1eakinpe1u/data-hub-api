"""API URL config."""

from django.conf.urls import include, url
from rest_framework import routers

from datahub.company import views as company_views
from datahub.company import urls as company_urls
from datahub.investment import urls as investment_urls
from datahub.interaction import views as interaction_views
from datahub.leads import urls as leads_urls
from datahub.search import urls as search_urls
from datahub.v2.urls import urlpatterns as v2_urlpatterns


# API V1

router_v1 = routers.SimpleRouter()
router_v1.register(r'company', company_views.CompanyViewSetV1)
router_v1.register(r'ch-company', company_views.CompaniesHouseCompanyReadOnlyViewSetV1)
router_v1.register(r'interaction', interaction_views.InteractionViewSetV1)
router_v1.register(r'advisor', company_views.AdvisorReadOnlyViewSetV1)

v1_urls = router_v1.urls


# API V2

v2_urls = v2_urlpatterns


# API V3

v3_urls = [
    url(r'^', include((investment_urls, 'investment'), namespace='investment')),
<<<<<<< HEAD
    url(r'^', include((company_urls.contact_urls, 'contact'), namespace='contact'))
=======
    url(r'^', include((leads_urls, 'business-leads'), namespace='business-leads')),
    url(r'^', include((company_urls.contact_urls_v3, 'contact'), namespace='contact')),
    url(r'^', include((search_urls, 'search'), namespace='search'))
>>>>>>> 4bf7227a
]<|MERGE_RESOLUTION|>--- conflicted
+++ resolved
@@ -32,11 +32,7 @@
 
 v3_urls = [
     url(r'^', include((investment_urls, 'investment'), namespace='investment')),
-<<<<<<< HEAD
-    url(r'^', include((company_urls.contact_urls, 'contact'), namespace='contact'))
-=======
     url(r'^', include((leads_urls, 'business-leads'), namespace='business-leads')),
-    url(r'^', include((company_urls.contact_urls_v3, 'contact'), namespace='contact')),
+    url(r'^', include((company_urls.contact_urls, 'contact'), namespace='contact')),
     url(r'^', include((search_urls, 'search'), namespace='search'))
->>>>>>> 4bf7227a
 ]