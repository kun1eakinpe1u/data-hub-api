--- conflicted
+++ resolved
@@ -15,291 +15,6 @@
     """Add contact test case."""
 
     @freeze_time('2017-04-18 13:25:30.986208+00:00')
-<<<<<<< HEAD
-    def test_with_address_same_as_company(self):
-        """Test add new contact with same address as company."""
-        url = reverse('api-v1:contact-list')
-        company = CompanyFactory()
-        response = self.api_client.post(url, {
-            'first_name': 'Oratio',
-            'last_name': 'Nelson',
-            'title': constants.Title.admiral_of_the_fleet.value.id,
-            'company': company.pk,
-            'job_title': constants.Role.owner.value.name,
-            'email': 'foo@bar.com',
-            'telephone_countrycode': '+44',
-            'telephone_number': '123456789',
-            'address_same_as_company': True,
-            'primary': True,
-            'contactable_by_email': True
-        })
-
-        assert response.status_code == status.HTTP_201_CREATED
-        expected_response = {
-            'address_1': None,
-            'address_2': None,
-            'address_3': None,
-            'address_4': None,
-            'address_country': None,
-            'address_county': None,
-            'address_postcode': None,
-            'address_same_as_company': True,
-            'address_town': None,
-            'adviser': str(self.user.pk),
-            'archived': False,
-            'archived_by': None,
-            'archived_on': None,
-            'archived_reason': None,
-            'company': str(company.pk),
-            'contactable_by_dit': False,
-            'contactable_by_dit_partners': False,
-            'contactable_by_email': True,
-            'contactable_by_phone': False,
-            'created_on': '2017-04-18T13:25:30.986208',
-            'email': 'foo@bar.com',
-            'email_alternative': None,
-            'first_name': 'Oratio',
-            'id': response.json()['id'],
-            'job_title': 'Owner',
-            'last_name': 'Nelson',
-            'modified_on': '2017-04-18T13:25:30.986208',
-            'notes': None,
-            'primary': True,
-            'telephone_alternative': None,
-            'telephone_countrycode': '+44',
-            'telephone_number': '123456789',
-            'title': constants.Title.admiral_of_the_fleet.value.id
-        }
-        assert response.json() == expected_response
-
-    def test_fails_with_invalid_email_address(self):
-        """Test that fails if the email address is invalid."""
-        url = reverse('api-v1:contact-list')
-        response = self.api_client.post(url, {
-            'first_name': 'Oratio',
-            'last_name': 'Nelson',
-            'title': constants.Title.admiral_of_the_fleet.value.id,
-            'company': CompanyFactory().pk,
-            'job_title': constants.Role.owner.value.name,
-            'email': 'invalid dot com',
-            'telephone_countrycode': '+44',
-            'telephone_number': '123456789',
-            'address_same_as_company': True,
-            'primary': True
-        })
-
-        assert response.status_code == status.HTTP_400_BAD_REQUEST
-        assert response.data == {
-            'email': ['Enter a valid email address.']
-        }
-
-    def test_fails_without_address(self):
-        """Test that fails without any address."""
-        url = reverse('api-v1:contact-list')
-        response = self.api_client.post(url, {
-            'first_name': 'Oratio',
-            'last_name': 'Nelson',
-            'title': constants.Title.admiral_of_the_fleet.value.id,
-            'company': CompanyFactory().pk,
-            'job_title': constants.Role.owner.value.name,
-            'email': 'foo@bar.com',
-            'telephone_countrycode': '+44',
-            'telephone_number': '123456789',
-            'primary': True
-        })
-
-        assert response.status_code == status.HTTP_400_BAD_REQUEST
-        assert response.data['errors'] == {
-            'address_same_as_company': ['Please select either address_same_as_company or enter an address manually.']
-        }
-
-    def test_fails_with_only_partial_manual_address(self):
-        """Test that fails if only partial manual address supplied."""
-        url = reverse('api-v1:contact-list')
-        response = self.api_client.post(url, {
-            'first_name': 'Oratio',
-            'last_name': 'Nelson',
-            'title': constants.Title.admiral_of_the_fleet.value.id,
-            'company': CompanyFactory().pk,
-            'job_title': constants.Role.owner.value.name,
-            'email': 'foo@bar.com',
-            'telephone_countrycode': '+44',
-            'telephone_number': '123456789',
-            'address_1': 'test',
-            'primary': True
-        })
-
-        assert response.status_code == status.HTTP_400_BAD_REQUEST
-        assert response.data['errors'] == {
-            'address_country': ['This field may not be null.'],
-            'address_town': ['This field may not be null.']
-        }
-
-    def test_with_manual_address(self):
-        """Test add with manual address."""
-        url = reverse('api-v1:contact-list')
-        response = self.api_client.post(url, {
-            'first_name': 'Oratio',
-            'last_name': 'Nelson',
-            'title': constants.Title.admiral_of_the_fleet.value.id,
-            'company': CompanyFactory().pk,
-            'job_title': constants.Role.owner.value.name,
-            'email': 'foo@bar.com',
-            'telephone_countrycode': '+44',
-            'telephone_number': '123456789',
-            'address_1': 'Foo st.',
-            'address_town': 'London',
-            'address_country': constants.Country.united_kingdom.value.id,
-            'primary': True,
-            'contactable_by_email': True
-        })
-
-        assert response.status_code == status.HTTP_201_CREATED
-
-    def test_fails_with_contact_preferences_not_set(self):
-        """Test that fails without any contact preference."""
-        url = reverse('api-v1:contact-list')
-        response = self.api_client.post(url, {
-            'first_name': 'Oratio',
-            'last_name': 'Nelson',
-            'title': constants.Title.admiral_of_the_fleet.value.id,
-            'company': CompanyFactory().pk,
-            'job_title': constants.Role.owner.value.name,
-            'email': 'foo@bar.com',
-            'telephone_countrycode': '+44',
-            'telephone_number': '123456789',
-            'address_same_as_company': True,
-            'primary': True,
-        })
-        assert response.status_code == status.HTTP_400_BAD_REQUEST
-        assert response.data['errors'] == {
-            'contactable_by_email': [
-                'A contact should have at least one way of being contacted. '
-                'Please select either email or phone, or both'
-            ],
-            'contactable_by_phone': [
-                'A contact should have at least one way of being contacted. '
-                'Please select either email or phone, or both'
-            ]
-        }
-
-    def test_fails_with_all_contact_preferences_set_to_false(self):
-        """Test contact preferences.
-
-        At least one contact preference has to be True, this tests
-        that if all are set to False, it fails.
-        """
-        url = reverse('api-v1:contact-list')
-        response = self.api_client.post(url, {
-            'first_name': 'Oratio',
-            'last_name': 'Nelson',
-            'title': constants.Title.admiral_of_the_fleet.value.id,
-            'company': CompanyFactory().pk,
-            'job_title': constants.Role.owner.value.name,
-            'email': 'foo@bar.com',
-            'telephone_countrycode': '+44',
-            'telephone_number': '123456789',
-            'address_same_as_company': True,
-            'primary': True,
-            'contactable_by_email': False,
-            'contactable_by_phone': False
-        })
-        assert response.status_code == status.HTTP_400_BAD_REQUEST
-        assert response.data['errors'] == {
-            'contactable_by_email': [
-                'A contact should have at least one way of being contacted. '
-                'Please select either email or phone, or both'
-            ],
-            'contactable_by_phone': [
-                'A contact should have at least one way of being contacted. '
-                'Please select either email or phone, or both'
-            ]
-        }
-
-
-class EditContactV1TestCase(LeelooTestCase):
-    """Edit contact test case."""
-
-    def test_edit(self):
-        """Test that it successfully edits an existing contact."""
-        contact = ContactFactory(first_name='Foo')
-        url = reverse('api-v1:contact-detail', kwargs={'pk': contact.pk})
-        response = self.api_client.patch(url, {
-            'first_name': 'bar',
-        })
-
-        assert response.status_code == status.HTTP_200_OK, response.data
-        assert response.data['first_name'] == 'bar'
-
-
-class ArchiveContactV1TestCase(LeelooTestCase):
-    """Archive/unarchive contact test case."""
-
-    def test_archive_without_reason(self):
-        """Test archive contact without providing a reason."""
-        contact = ContactFactory()
-        url = reverse('api-v1:contact-archive', kwargs={'pk': contact.pk})
-        response = self.api_client.post(url)
-
-        assert response.data['archived']
-        assert response.data['archived_reason'] == ''
-        assert response.data['id'] == contact.pk
-
-    def test_archive_with_reason(self):
-        """Test archive contact providing a reason."""
-        contact = ContactFactory()
-        url = reverse('api-v1:contact-archive', kwargs={'pk': contact.pk})
-        response = self.api_client.post(url, {'reason': 'foo'})
-
-        assert response.data['archived']
-        assert response.data['archived_reason'] == 'foo'
-        assert response.data['id'] == contact.pk
-
-    def test_unarchive(self):
-        """Test unarchive contact."""
-        contact = ContactFactory(archived=True, archived_reason='foo')
-        url = reverse('api-v1:contact-unarchive', kwargs={'pk': contact.pk})
-        response = self.api_client.get(url)
-
-        assert not response.data['archived']
-        assert response.data['archived_reason'] == ''
-        assert response.data['id'] == contact.pk
-
-
-class ViewContactV1TestCase(LeelooTestCase):
-    """View contact test case."""
-
-    def test_view(self):
-        """Test view."""
-        contact = ContactFactory()
-        url = reverse('api-v1:contact-detail', kwargs={'pk': contact.pk})
-        response = self.api_client.get(url)
-
-        assert response.status_code == status.HTTP_200_OK
-        assert response.data['id'] == contact.pk
-
-
-class ContactListV1TestCase(LeelooTestCase):
-    """List/filter contacts test case."""
-
-    def test_all(self):
-        """Test getting all contacts"""
-        ContactFactory.create_batch(5)
-
-        url = reverse('api-v1:contact-list')
-        response = self.api_client.get(url)
-
-        assert response.status_code == status.HTTP_200_OK
-        assert response.data['count'] == 5
-
-
-# V3
-
-class AddContactV3TestCase(LeelooTestCase):
-    """Add contact test case."""
-
-=======
->>>>>>> a8928694
     def test_with_manual_address(self):
         """Test add with manual address."""
         company = CompanyFactory()
