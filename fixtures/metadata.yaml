--- conflicted
+++ resolved
@@ -7400,18 +7400,17 @@
   pk: 90049e2b-e70c-4f20-ba0e-f98772d631e7
   fields: {name: "£30,000 – £34,000", order: 300.0}
 - model: metadata.salaryrange
-<<<<<<< HEAD
   pk: f41e3603-90f7-46b8-b201-5b4eecb4bea5
   fields: {name: "£35,000 and above", order: 400.0}
-=======
-  fields: {id: f41e3603-90f7-46b8-b201-5b4eecb4bea5, name: "£35,000 and above", order: 400.0}
 
 
 # FDIValue
 - model: metadata.fdivalue
-  fields: {id: 38e36c77-61ad-4186-a7a8-ac6a1a1104c6, name: "Higher", order: 100.0}
+  pk: 38e36c77-61ad-4186-a7a8-ac6a1a1104c6
+  fields: {name: "Higher", order: 100.0}
 - model: metadata.fdivalue
-  fields: {id: 002c18d9-f5c7-4f3c-b061-aee09fce8416, name: "Good", order: 200.0}
+  pk: 002c18d9-f5c7-4f3c-b061-aee09fce8416
+  fields: {name: "Good", order: 200.0}
 - model: metadata.fdivalue
-  fields: {id: 2bacde8d-128f-4d0a-849b-645ceafe4cf9, name: "Standard", order: 300.0}
->>>>>>> 08887874
+  pk: 2bacde8d-128f-4d0a-849b-645ceafe4cf9
+  fields: {name: "Standard", order: 300.0}