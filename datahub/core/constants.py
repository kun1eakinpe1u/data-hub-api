--- conflicted
+++ resolved
@@ -438,11 +438,7 @@
     tier_b = Constant('Tier B - Global Accounts', 'bb1bf800-8d53-e311-aef3-441ea13961e2')
     tier_c = Constant('Tier C - Local Accounts (UKTI Managed)', 'bd1bf800-8d53-e311-aef3-441ea13961e2')
     tier_dl = Constant('Tier D - LEP Managed Branch (not IST)', '12798372-8eb4-e511-88b6-e4115bead28a')
-<<<<<<< HEAD
     tier_dg = Constant('Tier D - POST Identified/Managed', '572dfefe-cd1d-e611-9bdc-e4115bead28a')
-=======
-    tier_dg = Constant('Tier D - POST Identified/Managed', '572dfefe-cd1d-e611-9bdc-e4115bead28a')
-    undefined = Constant('Undefined', '0167b456-0ddd-49bd-8184-e3227a0b6396')
 
 
 class InvestmentProjectPhase(Enum):
@@ -455,5 +451,4 @@
 class InvestmentType(Enum):
     """Investment type constants."""
 
-    fdi = Constant('FDI', '3e143372-496c-4d1e-8278-6fdd3da9b48b')
->>>>>>> 8b9cbee7
+    fdi = Constant('FDI', '3e143372-496c-4d1e-8278-6fdd3da9b48b')