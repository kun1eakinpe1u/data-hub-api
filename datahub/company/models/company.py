"""Company models."""
import uuid

from django.conf import settings
from django.contrib.postgres.fields import ArrayField, JSONField
from django.core.validators import (
    integer_validator,
    MaxLengthValidator,
    MinLengthValidator,
    MinValueValidator,
)
from django.db import models
from django.utils.timezone import now
from model_utils import Choices
from mptt.fields import TreeForeignKey

from datahub.core import constants, reversion
from datahub.core.models import (
    ArchivableModel,
    BaseConstantModel,
    BaseModel,
    BaseOrderedConstantModel,
)
from datahub.core.utils import get_front_end_url, StrEnum
from datahub.metadata import models as metadata_models

MAX_LENGTH = settings.CHAR_FIELD_MAX_LENGTH


class CompanyPermission(StrEnum):
    """Permission codename constants."""

    view_company = 'view_company'
    view_company_document = 'view_company_document'
    view_company_timeline = 'view_company_timeline'
    export_company = 'export_company'
    add_company = 'add_company'
    change_company = 'change_company'
    # Indicates that the user can assign regional One List account managers to companies
    change_regional_account_manager = 'change_regional_account_manager'


class ExportExperienceCategory(BaseConstantModel):
    """Export experience category."""

    class Meta(BaseConstantModel.Meta):
        verbose_name_plural = 'export experience categories'


class OneListTier(BaseOrderedConstantModel):
    """One List tier."""


@reversion.register_base_model()
class Company(ArchivableModel, BaseModel):
    """Representation of the company."""

    TRANSFER_REASONS = Choices(
        ('duplicate', 'Duplicate record'),
    )

    EXPORT_POTENTIAL_SCORES = Choices(
        ('very_high', 'Very High'),
        ('high', 'High'),
        ('medium', 'Medium'),
        ('low', 'Low'),
        ('very_low', 'Very Low'),
    )

    GREAT_PROFILE_STATUSES = Choices(
        ('published', 'Published'),
        ('unpublished', 'Unpublished'),
        (None, 'No profile or not known'),
    )

    id = models.UUIDField(primary_key=True, default=uuid.uuid4)
    name = models.CharField(max_length=MAX_LENGTH)
    reference_code = models.CharField(max_length=MAX_LENGTH, blank=True)
    company_number = models.CharField(max_length=MAX_LENGTH, blank=True, null=True)
    vat_number = models.CharField(max_length=MAX_LENGTH, blank=True)
    duns_number = models.CharField(
        blank=True,
        null=True,
        help_text='Dun & Bradstreet unique identifier. Nine-digit number with leading zeros.',
        max_length=9,
        unique=True,
        validators=[
            MinLengthValidator(9),
            MaxLengthValidator(9),
            integer_validator,
        ],
    )
    trading_names = ArrayField(
        models.CharField(max_length=settings.CHAR_FIELD_MAX_LENGTH),
        blank=True,
        default=list,
    )
    business_type = models.ForeignKey(
        metadata_models.BusinessType, blank=True, null=True,
        on_delete=models.SET_NULL,
    )
    sector = TreeForeignKey(
        metadata_models.Sector, blank=True, null=True,
        on_delete=models.SET_NULL,
    )
    employee_range = models.ForeignKey(
        metadata_models.EmployeeRange, blank=True, null=True,
        on_delete=models.SET_NULL,
        help_text=(
            'Not used when duns_number is set. In that case, use number_of_employees instead.'
        ),
    )
    number_of_employees = models.PositiveIntegerField(
        null=True,
        blank=True,
        help_text='Only used when duns_number is set.',
    )
    is_number_of_employees_estimated = models.BooleanField(
        null=True,
        blank=True,
        help_text='Only used when duns_number is set.',
    )
    turnover_range = models.ForeignKey(
        metadata_models.TurnoverRange, blank=True, null=True,
        on_delete=models.SET_NULL,
        help_text='Not used when duns_number is set. In that case, use turnover instead.',
    )
    turnover = models.BigIntegerField(
        null=True,
        blank=True,
        help_text='In USD. Only used when duns_number is set.',
        validators=[MinValueValidator(0)],
    )
    is_turnover_estimated = models.BooleanField(
        null=True,
        blank=True,
        help_text='Only used when duns_number is set.',
    )
    export_to_countries = models.ManyToManyField(
        metadata_models.Country,
        blank=True,
        related_name='companies_exporting_to',
    )
    future_interest_countries = models.ManyToManyField(
        metadata_models.Country,
        blank=True,
        related_name='companies_with_future_interest',
    )
    description = models.TextField(blank=True, null=True)
    website = models.URLField(max_length=MAX_LENGTH, blank=True, null=True)
    uk_region = models.ForeignKey(
        metadata_models.UKRegion, blank=True, null=True,
        on_delete=models.SET_NULL,
    )

    # address is the main location for the business, it could be the trading address
    # or the registered address or a completely different address
    address_1 = models.CharField(max_length=MAX_LENGTH, blank=True)
    address_2 = models.CharField(max_length=MAX_LENGTH, blank=True)
    address_town = models.CharField(max_length=MAX_LENGTH, blank=True)
    address_county = models.CharField(max_length=MAX_LENGTH, blank=True)
    address_country = models.ForeignKey(
        metadata_models.Country,
        blank=True,
        null=True,
        on_delete=models.PROTECT,
        related_name='companies_with_country_address',
    )
    address_postcode = models.CharField(max_length=MAX_LENGTH, blank=True)

    registered_address_1 = models.CharField(max_length=MAX_LENGTH, blank=True)
    registered_address_2 = models.CharField(max_length=MAX_LENGTH, blank=True)
    registered_address_town = models.CharField(max_length=MAX_LENGTH, blank=True)
    registered_address_county = models.CharField(max_length=MAX_LENGTH, blank=True)
    registered_address_country = models.ForeignKey(
        metadata_models.Country,
        related_name='companies_with_country_registered_address',
        blank=True,
        null=True,
        on_delete=models.SET_NULL,
    )
    registered_address_postcode = models.CharField(max_length=MAX_LENGTH, blank=True)

    headquarter_type = models.ForeignKey(
        metadata_models.HeadquarterType, blank=True, null=True,
        on_delete=models.SET_NULL,
    )
    one_list_tier = models.ForeignKey(
        OneListTier,
        blank=True,
        null=True,
        on_delete=models.PROTECT,
    )
    global_headquarters = models.ForeignKey(
        'self', blank=True, null=True, on_delete=models.SET_NULL,
        related_name='subsidiaries',
    )
    one_list_account_owner = models.ForeignKey(
        'Advisor', blank=True, null=True, on_delete=models.SET_NULL,
        related_name='one_list_owned_companies',
        help_text='Global account manager',
    )
    export_experience_category = models.ForeignKey(
        ExportExperienceCategory, blank=True, null=True, on_delete=models.SET_NULL,
    )
    archived_documents_url_path = models.CharField(
        max_length=MAX_LENGTH, blank=True,
        help_text='Legacy field. File browser path to the archived documents for this company.',
    )
    transferred_to = models.ForeignKey(
        'self',
        blank=True,
        null=True,
        on_delete=models.SET_NULL,
        related_name='transferred_from',
        help_text='Where data about this company was transferred to.',
    )
    transfer_reason = models.CharField(
        max_length=MAX_LENGTH,
        blank=True,
        choices=TRANSFER_REASONS,
        help_text='The reason data for this company was transferred.',
    )
    transferred_on = models.DateTimeField(blank=True, null=True)
    transferred_by = models.ForeignKey(
        settings.AUTH_USER_MODEL,
        blank=True,
        null=True,
        on_delete=models.SET_NULL,
        related_name='+',
    )
    pending_dnb_investigation = models.BooleanField(
        default=False,
        help_text='Whether this company is to be investigated by DNB.',
    )
    dnb_investigation_data = JSONField(
        null=True,
        blank=True,
    )
    export_potential = models.CharField(
        max_length=MAX_LENGTH,
        null=True,
        blank=True,
        choices=EXPORT_POTENTIAL_SCORES,
        help_text='Score that signifies export potential, imported from Data Science',
    )
    great_profile_status = models.CharField(
        max_length=MAX_LENGTH,
        null=True,
        blank=True,
        choices=GREAT_PROFILE_STATUSES,
        help_text='Whether this company has a profile and agreed to be published or not',
    )
    global_ultimate_duns_number = models.CharField(
        blank=True,
        help_text='Dun & Bradstreet unique identifier for global ultimate.',
        max_length=9,
        validators=[
            MinLengthValidator(9),
            MaxLengthValidator(9),
            integer_validator,
        ],
        db_index=True,
    )
    dnb_modified_on = models.DateTimeField(
        blank=True,
        null=True,
        help_text='Last updated from D&B',
        db_index=True,
    )

    def __str__(self):
        """Admin displayed human readable name."""
        return self.name

    def get_absolute_url(self):
        """URL to the object in the Data Hub internal front end."""
        return get_front_end_url(self)

    class Meta:
        verbose_name_plural = 'companies'
        permissions = (
            (CompanyPermission.view_company_document.value, 'Can view company document'),
            (CompanyPermission.view_company_timeline.value, 'Can view company timeline'),
            (CompanyPermission.export_company.value, 'Can export company'),
            (
                CompanyPermission.change_regional_account_manager.value,
                'Can change regional account manager',
            ),
        )
        indexes = [
            # For datasets app which includes API endpoints to be consumed by data-flow
            models.Index(fields=('created_on', 'id')),
        ]

    @property
    def uk_based(self):
        """Whether a company is based in the UK or not."""
        if not self.address_country:
            return None

        united_kingdom_id = uuid.UUID(constants.Country.united_kingdom.value.id)
        return self.address_country.id == united_kingdom_id

    @property
    def is_global_ultimate(self):
        """
        Whether this company is the global ultimate or not.
        """
        if not self.duns_number:
            return False
        return self.duns_number == self.global_ultimate_duns_number

    def mark_as_transferred(self, to, reason, user):
        """
        Marks a company record as having been transferred to another company record.

        This is used, for example, for marking a company as a duplicate record.
        """
        self.modified_by = user
        self.transfer_reason = reason
        self.transferred_by = user
        self.transferred_on = now()
        self.transferred_to = to

        display_reason = self.get_transfer_reason_display()

        archived_reason = (
            f'This record is no longer in use and its data has been transferred to {to} for the '
            f'following reason: {display_reason}.'
        )

        # Note: archive() saves the model instance
        self.archive(user, archived_reason)

    def get_group_global_headquarters(self):
        """
        :returns: the Global Headquarters for the group that this company is part of.
        """
        if self.global_headquarters:
            return self.global_headquarters
        return self

    def get_one_list_group_tier(self):
        """
        :returns: the One List Tier of the group this company is part of.
        """
        return self.get_group_global_headquarters().one_list_tier

    def get_one_list_group_core_team(self):
        """
        :returns: the One List Core Team for the group that this company is part of
            as a list of dicts with `adviser` and `is_global_account_manager`.
        """
        group_global_headquarters = self.get_group_global_headquarters()
        global_account_manager = group_global_headquarters.one_list_account_owner

        core_team = []
        # add global account manager first
        if global_account_manager:
            core_team.append(
                {
                    'adviser': global_account_manager,
                    'is_global_account_manager': True,
                },
            )

        # add all other core members excluding the global account manager
        # who might have already been added
        team_members = group_global_headquarters.one_list_core_team_members.exclude(
            adviser=global_account_manager,
        ).select_related(
            'adviser',
            'adviser__dit_team',
            'adviser__dit_team__uk_region',
            'adviser__dit_team__country',
        ).order_by(
            'adviser__first_name',
            'adviser__last_name',
        )

        core_team.extend(
            {
                'adviser': team_member.adviser,
                'is_global_account_manager': False,
            }
            for team_member in team_members
        )
        return core_team

    def get_one_list_group_global_account_manager(self):
        """
        :returns: the One List Global Account Manager for the group that this
            company is part of.
        """
        group_global_headquarters = self.get_group_global_headquarters()
        return group_global_headquarters.one_list_account_owner

    def assign_one_list_account_manager_and_tier(
        self,
        one_list_account_owner,
        one_list_tier_id,
        modified_by,
    ):
        """Update the company's One List account manager and tier."""
        self.modified_by = modified_by
        self.one_list_account_owner = one_list_account_owner
        self.one_list_tier_id = one_list_tier_id
        self.save()

    def remove_from_one_list(self, modified_by):
        """
        Remove the company from the One List.

        This is done by unsetting the company's One List account manager and tier.
        """
        self.modified_by = modified_by
        self.one_list_account_owner = None
        self.one_list_tier = None
        self.save()


class OneListCoreTeamMember(models.Model):
    """
    Adviser who is a member of the One List Core Team of a company.

    When a company is account managed and added to the One List,
    a Core Team is established.
    This usually includes:
    - one and only one global account manager
    - a local account manager from the country where the company is based
    - one or more local account managers from the country where the company
        is exporting to or investing in

    However, this layout is not always as strict.
    Other roles might exist and a single person can also have multiple roles.

    This team is called "Core Team" because it's official and does not change
    often. Usually, a wider team around a company is established as well.
    This team includes specialists and other advisers needed for short-term
    and more reactive support.

    Company.one_list_account_owner who represents the global account manager
    is kept on the company record for now even though it's in theory part of
    the Core Team.
    """

    id = models.UUIDField(primary_key=True, default=uuid.uuid4)

    company = models.ForeignKey(
        Company,
        on_delete=models.CASCADE,
        related_name='one_list_core_team_members',
    )
    adviser = models.ForeignKey(
        'company.Advisor',
        on_delete=models.CASCADE,
        related_name='one_list_core_team_memberships',
    )

    def __str__(self):
        """Human-readable representation."""
        return f'{self.adviser} - One List Core Team member of {self.company}'

    class Meta:
        unique_together = (
            ('company', 'adviser'),
        )


@reversion.register_base_model()
class CompanyExportCountry(BaseModel):
    """
    Record `Company`'s exporting status to a `Country`.
    Status is expressed as:
        - 'currently exporting to'
        - 'future interest'
        - 'not interested'

    This will eventually replace company fields:
        - export_to_countries
        - future_interest_countries
    """

    EXPORT_INTEREST_STATUSES = Choices(
        ('not_interested', 'Not interested'),
        ('currently_exporting', 'Currently exporting to'),
        ('future_interest', 'Future country of interest'),
    )

    id = models.UUIDField(
        primary_key=True,
        default=uuid.uuid4,
    )
    country = models.ForeignKey(
        metadata_models.Country,
        on_delete=models.PROTECT,
        related_name='companies_with_interest',
    )
    company = models.ForeignKey(
        Company,
        on_delete=models.CASCADE,
        related_name='export_countries',
    )
    status = models.CharField(
        max_length=settings.CHAR_FIELD_MAX_LENGTH,
        choices=EXPORT_INTEREST_STATUSES,
    )

    class Meta:
        constraints = [
            models.UniqueConstraint(
                fields=['country', 'company'],
                name='unique_country_company',
            ),
        ]
        verbose_name_plural = 'company export countries'

    def __str__(self):
        """Admin displayed human readable name"""
        return (
            f'{self.company} {self.country} {self.status}'
        )


class CompanyExportCountryHistory(models.Model):
    """
<<<<<<< HEAD
    Historical log of `CompanyExportCountry` model
     Keeps record of each new status in order to come up with
    accurate consolidated export country history for a given
    company and/or country
=======
    Historical log of `CompanyExportCountry` model.
    Keeps record of each new status in order to come up with
    accurate consolidated export country history for a given
    company and/or country.
>>>>>>> a92cedf8
    """

    HISTORY_TYPES = Choices(
        ('insert', 'Inserted'),
        ('update', 'Updated'),
        ('delete', 'Deleted'),
    )

    history_id = models.UUIDField(
        primary_key=True,
        default=uuid.uuid4,
    )
    history_date = models.DateTimeField(db_index=True, null=True, blank=True, auto_now_add=True)
    history_user = models.ForeignKey(
        settings.AUTH_USER_MODEL,
        null=True, blank=True,
        on_delete=models.SET_NULL,
        related_name='+',
    )
    history_type = models.CharField(
        max_length=settings.CHAR_FIELD_MAX_LENGTH,
        choices=HISTORY_TYPES,
    )
    id = models.UUIDField(db_index=True)
    country = models.ForeignKey(
        metadata_models.Country,
        on_delete=models.PROTECT,
        related_name='+',
    )
    company = models.ForeignKey(
        Company,
        on_delete=models.CASCADE,
        related_name='export_countries_history',
    )
    status = models.CharField(
        null=True,
        blank=True,
        max_length=settings.CHAR_FIELD_MAX_LENGTH,
        choices=CompanyExportCountry.EXPORT_INTEREST_STATUSES,
    )

    class Meta:
        verbose_name_plural = 'company export country history'

    def __str__(self):
        """Admin displayed human readable name"""
        return (
            f'{self.company} {self.country} {self.status}'
        )<|MERGE_RESOLUTION|>--- conflicted
+++ resolved
@@ -525,17 +525,10 @@
 
 class CompanyExportCountryHistory(models.Model):
     """
-<<<<<<< HEAD
-    Historical log of `CompanyExportCountry` model
-     Keeps record of each new status in order to come up with
-    accurate consolidated export country history for a given
-    company and/or country
-=======
     Historical log of `CompanyExportCountry` model.
     Keeps record of each new status in order to come up with
     accurate consolidated export country history for a given
     company and/or country.
->>>>>>> a92cedf8
     """
 
     HISTORY_TYPES = Choices(
